--- conflicted
+++ resolved
@@ -11,17 +11,10 @@
 
 Merger ``count``: Compute the number of defined values.
 
-<<<<<<< HEAD
-.. moduleauthor:: Martijn Vermaat <martijn@vermaat.name>
-=======
 Merger ``minus``: Subtract the second value from the first (and use 0 for
 undefined values). Only defined on exactly two values.
 
-
-.. Copyright (c) 2012 Leiden University Medical Center <humgen@lumc.nl>
-.. Copyright (c) 2012 Martijn Vermaat <m.vermaat.hg@lumc.nl>
-.. Copyright (c) 2012 Jeroen Laros <j.f.j.laros@lumc.nl>
->>>>>>> 1375d492
+.. moduleauthor:: Martijn Vermaat <martijn@vermaat.name>
 
 .. Licensed under the MIT license, see the LICENSE file.
 """
