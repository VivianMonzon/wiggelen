"""
Read and write wiggle tracks.

.. todo:: Note in the documentation that walker values can be of any type, but
    that valid wiggle tracks only have int or float values.
.. todo:: Integrate some of our existing scripts: ``ngs-misc/sageWiggle``,
    ``gapss3/pileup2wig``, ``gapss3/mpileup2wig``, ``ngs-data/wiggle2region``.
<<<<<<< HEAD
.. todo: Note that positioning is one-based.
.. todo: Note in manual that itertools.ifilter and itertools.imap are useful.
.. todo: Now that we also include the end positions in the index, it is
    possible to do random jumps inside a region with some educated guessing.
    Perfect hits would not be possible, since the length of the lines is
    variable.
.. todo: Note in the documentation that walking and indexing consumes the
    input track.
=======
.. todo:: Note that positioning is one-based.
.. todo:: Note in manual that itertools.ifilter and itertools.imap are useful.
>>>>>>> 7da6390f

.. Copyright (c) 2012 Leiden University Medical Center <humgen@lumc.nl>
.. Copyright (c) 2012 Martijn Vermaat <m.vermaat.hg@lumc.nl>
.. Copyright (c) 2012 Jeroen Laros <j.f.j.laros@lumc.nl>

.. Licensed under the MIT license, see the LICENSE file.
"""


import sys

from .parse import LineType, create_state, parse
from .index import ReadError, index, write_index


def walk(track=sys.stdin, force_index=False):
    """
    Walk over the track and yield (region, position, value) tuples.

    The values are always of type `int` or `float`.

    :arg track: Wiggle track.
    :type track: file
    :arg force_index: Force creating an index if it does not yet exist.
    :type force_index: bool

    :return: Tuples of (region, position, value) per defined position.
    :rtype: generator(str, int, _)

    Example::

        >>> for x in walk():
        ...     x
        ('chr18', 34344, 629.0)
        ('chr18', 34345, 649.0)
        ('chr18', 34446, 657.0)
        ('chrM',  308,   520.0)
        ('chrM',  309,   519.0)

    .. todo:: Optionally give a list of regions to walk, in that order.
    .. todo:: Do something with browser and track lines.
    .. todo:: Better exceptions.
    .. todo:: Prettify this code.
    .. todo:: Detect if index does not agree with track.
    """
    region = None

    idx, _ = index(track, force=force_index)

    if idx is None:
        regions = [None]
    else:
        # Todo: Sort in a way that is compatible with existing wiggle tracks.
        #     Inspiration could be sorted BAM files. GATK requires these to be
        #     sorted according to the order in the reference file.
        regions = sorted(r for r in idx if r != '_all')

    for expected_region in regions:

        if expected_region is not None:
            track.seek(idx[expected_region]['start'])

        state = create_state()

        for line in track:
            line_type, data = parse(line, state)
            if line_type == LineType.REGION:
                region = data
                if expected_region is not None and region != expected_region:
                    break
            elif line_type == LineType.DATA:
                for i in range(data.span):
                    yield region, data.position + i, data.value

        # Todo: If there is no index yet, but we read the whole file, write
        #     the index we just built. But if we go this route, I think we
        #     should somehow merge wiggle.walk with index.index since they
        #     will be doing virtually the same thing.
        #
        #     if expected_region is None:
        #        write_index(idx, track)


def zip_(*walkers):
    """
    Walk over all tracks simultaneously and for each position yield the
    region, position and a list of values for each track, or ``None`` in case
    the track has no value on the position.

    .. note:: This assumes the order of regions is compatible over all
        walkers. If you are unsure if this is the case for your input wiggle
        tracks, use the :func:`walk` function with the ``force_index`` keyword
        argument.

    :arg walkers: List of generators yielding tuples of (region, position,
        value) per defined position.
    :type walkers: list(generator(str, int, _))

    :return: Tuples of (region, position, values) per defined position.
    :rtype: generator(str, int, list(_))

    Example::

        >>> for x in zip_(walk(open('a.wig')), walk(open('b.wig'))):
        ...     x
        ('18', 7, [29.0, None])
        ('18', 8, [49.0, None])
        ('18', 9, [None, 87.0])
        ('MT', 1, [20.0, None])
        ('MT', 2, [36.0, 92.0])
    """
    # We work with a list of lookahead items. If a walker has no more items,
    # we use None in the lookahead list.
    items = []
    for walker in walkers:
        try:
            items.append(next(walker))
        except StopIteration:
            items.append(None)

    # Regions seen so far.
    regions = set()
    previous_region = None

    while True:
        # If all lookahead items are None, we are done.
        if not any(items):
            break

        # Get the next position to yield.
        region, position = min(item[0:2] for item in items if item is not None)

        # Check region order compatibility.
        if region != previous_region:
            if region in regions:
                raise Exception('The order of regions is not compatible')
            regions.add(region)
            previous_region = region

        # Yield all values at this position.
        values = [item[2] if item is not None and item[0:2] == (region, position)
                  else None for item in items]
        yield region, position, values

        # Advance the lookahead list where we just yielded a value.
        for i, item in enumerate(items):
            if item is not None and item[0:2] == (region, position):
                try:
                    items[i] = next(walkers[i])
                except StopIteration:
                    items[i] = None


def fill(walker, regions=None):
    """
    Fill in undefined positions with None values.

    :arg walker: Tuple of (region, position, value) per defined position.
    :type walker: generator(str, int, _)
    :arg regions: Dictionary with regions as keys and (start, stop) tuples as
        values. If not ``None``, fill positions from start to stop (both
        including) in these regions. If ``None``, fill positions in all
        regions between their first and last defined positions.
    :type regions: dict(str, (int, int))

    :return: Tuples of (region, position, value) per position where value is
        ``None`` if it was not defined in the original walker.
    :rtype: generator(str, int, _)

    Example::

        >>> for x in walk(open('a.wig')):
        ...     x
        ('MT', 3, 29.0)
        ('MT', 5, 49.0)
        ('MT', 8, 87.0)
        ('MT', 9, 20.0)
        >>> for x in fill(walk(open('a.wig')):
        ...     x
        ('MT', 3, 29.0)
        ('MT', 4, None)
        ('MT', 5, 49.0)
        ('MT', 6, None)
        ('MT', 7, None)
        ('MT', 8, 87.0)
        ('MT', 9, 20.0)

    .. note:: This might be a tiny bit memory-hungry on Python 2.x if there
        are *very* large gaps to fill since we use the range function to
        generate the positions. I don't think it's worth it to add version
        specific code paths for this.
    """
    previous_region = previous_position = None

    for region, position, value in walker:
        if region != previous_region:
            # Backlog.
            if regions is not None:
                try:
                    start, stop = regions[previous_region]
                    for p in range(max(previous_position + 1, start), stop + 1):
                        yield previous_region, p, None
                except KeyError:
                    pass
            previous_region = region
            previous_position = None

        if regions is None:
            # No explicitely specified regions, fill everything.
            if previous_position is not None:
                for p in range(previous_position + 1, position):
                    yield region, p, None
        else:
            try:
                # Specified where we must fill.
                start, stop = regions[region]
                if previous_position is None:
                    for p in range(start, min(position, stop + 1)):
                        yield region, p, None
                else:
                    for p in range(max(previous_position + 1, start),
                                    min(position, stop + 1)):
                        yield region, p, None
            except KeyError:
                # Region is not in explicitely specified regions, don't
                # fill it.
                pass

        previous_position = position
        yield region, position, value

    # Backlog.
    if regions is not None:
        try:
            start, stop = regions[previous_region]
            for p in range(max(previous_position + 1, start), stop + 1):
                yield previous_region, p, None
        except KeyError:
            pass


def write(walker, track=sys.stdout, serializer=str):
    """
    Write items from a walker to a wiggle track.

    :arg walker: Tuples of (region, position, value) per defined position.
    :type walker: generator(str, int, _)
    :arg track: Writable file handle.
    :type track: file
    :arg serializer: Function making strings from values.
    :type serializer: function(_ -> str)

    Example::

       >>> write(walk(open('a.wig')))
       track type=wiggle_0 name="" description=""
       variableStep chrom=1
       1 520.0
       4 536.0
       8 553.0
       variableStep chrom=MT
       1 568.0
       2 598.0
       6 616.0

    .. todo:: Options for variable or fixed step, window size, etc.
    """
    size = 0

    header = 'track type=wiggle_0 name="" description=""\n'
    track.write(header)
    size += len(header)

    idx = {}
    current_region = None

    for region, position, value in walker:
        if region != current_region:
            line = 'variableStep chrom=%s\n' % region
            track.write(line)
            idx[region] = {
                'region': region,
                'start':  size,
                'stop':   size + len(line),
                'sum':    0,
                'count':  0}
            size += len(line)
            current_region = region
        line = '%d %s\n' % (position, serializer(value))
        track.write(line)
        idx[region]['stop'] = size + len(line)
        idx[region]['sum'] += value
        idx[region]['count'] += 1
        size += len(line)

    # Todo: Technically, start of _all is not 0 since we always have a track
    # line in the file.
    idx['_all'] = {
        'region': '_all',
        'start':  0,
        'stop':   size,
        'sum':    sum(r['sum'] for r in idx.values()),
        'count':  sum(r['count'] for r in idx.values())}

    write_index(idx, track)<|MERGE_RESOLUTION|>--- conflicted
+++ resolved
@@ -5,19 +5,12 @@
     that valid wiggle tracks only have int or float values.
 .. todo:: Integrate some of our existing scripts: ``ngs-misc/sageWiggle``,
     ``gapss3/pileup2wig``, ``gapss3/mpileup2wig``, ``ngs-data/wiggle2region``.
-<<<<<<< HEAD
-.. todo: Note that positioning is one-based.
-.. todo: Note in manual that itertools.ifilter and itertools.imap are useful.
-.. todo: Now that we also include the end positions in the index, it is
+.. todo:: Now that we also include the end positions in the index, it is
     possible to do random jumps inside a region with some educated guessing.
     Perfect hits would not be possible, since the length of the lines is
     variable.
-.. todo: Note in the documentation that walking and indexing consumes the
+.. todo:: Note in the documentation that walking and indexing consumes the
     input track.
-=======
-.. todo:: Note that positioning is one-based.
-.. todo:: Note in manual that itertools.ifilter and itertools.imap are useful.
->>>>>>> 7da6390f
 
 .. Copyright (c) 2012 Leiden University Medical Center <humgen@lumc.nl>
 .. Copyright (c) 2012 Martijn Vermaat <m.vermaat.hg@lumc.nl>
